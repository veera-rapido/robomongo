#include "robomongo/gui/widgets/LogWidget.h"

#include <QHBoxLayout>
#include <QScrollBar>
#include <QMenu>
#include <QAction>
#include <QPlainTextEdit>
#include "robomongo/core/utils/QtUtils.h"

namespace Robomongo
{
    LogWidget::LogWidget(QWidget* parent) 
        : BaseClass(parent), _logTextEdit(new QPlainTextEdit(this))
    {
<<<<<<< HEAD
        _logTextEdit->setPlainText(PROJECT_NAME" "PROJECT_VERSION" is ready.");
=======
        _logTextEdit->setPlainText(PROJECT_NAME_TITLE " " PROJECT_VERSION " is ready.");
        //_logTextEdit->setMarginWidth(1, 3); // to hide left gray column
>>>>>>> 530abab8
        _logTextEdit->setReadOnly(true);
        _logTextEdit->setContextMenuPolicy(Qt::CustomContextMenu);
        VERIFY(connect(_logTextEdit,SIGNAL(customContextMenuRequested(const QPoint&)),this,SLOT(showContextMenu(const QPoint &))));
        QHBoxLayout *hlayout = new QHBoxLayout;
        hlayout->setContentsMargins(0,0,0,0);
        hlayout->addWidget(_logTextEdit);
        _clear = new QAction("Clear All", this);
        VERIFY(connect(_clear, SIGNAL(triggered()),_logTextEdit, SLOT(clear())));
        setLayout(hlayout);      
    }

    void LogWidget::showContextMenu(const QPoint &pt)
    {
        QMenu *menu = _logTextEdit->createStandardContextMenu();
        menu->addAction(_clear);
        _clear->setEnabled(!_logTextEdit->toPlainText().isEmpty());

        menu->exec(_logTextEdit->mapToGlobal(pt));
        delete menu;
    }

    void LogWidget::addMessage(const QString &message, mongo::LogLevel level)
    {
        if (level == mongo::LL_ERROR) {
            _logTextEdit->appendHtml(QString("<font color=red>%1</font>").arg(message));
        }
        else {
            _logTextEdit->appendHtml(QString("<font color=black>%1</font>").arg(message));
        }
        QScrollBar *sb = _logTextEdit->verticalScrollBar();
        sb->setValue(sb->maximum());
    }
}<|MERGE_RESOLUTION|>--- conflicted
+++ resolved
@@ -12,12 +12,6 @@
     LogWidget::LogWidget(QWidget* parent) 
         : BaseClass(parent), _logTextEdit(new QPlainTextEdit(this))
     {
-<<<<<<< HEAD
-        _logTextEdit->setPlainText(PROJECT_NAME" "PROJECT_VERSION" is ready.");
-=======
-        _logTextEdit->setPlainText(PROJECT_NAME_TITLE " " PROJECT_VERSION " is ready.");
-        //_logTextEdit->setMarginWidth(1, 3); // to hide left gray column
->>>>>>> 530abab8
         _logTextEdit->setReadOnly(true);
         _logTextEdit->setContextMenuPolicy(Qt::CustomContextMenu);
         VERIFY(connect(_logTextEdit,SIGNAL(customContextMenuRequested(const QPoint&)),this,SLOT(showContextMenu(const QPoint &))));
